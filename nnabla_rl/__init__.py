--- conflicted
+++ resolved
@@ -13,10 +13,4 @@
 # limitations under the License.
 
 from nnabla_rl.logger import enable_logging, disable_logging  # noqa
-<<<<<<< HEAD
-from nnabla_rl.utils.context import run_on_gpu, run_on_cpu  # noqa
-from nnabla_rl.scopes import eval_scope, is_eval_scope  # noqa
-=======
-from nnabla_rl.scopes import eval_scope, is_eval_scope  # noqa
-from nnabla_rl.random import seed  # noqa
->>>>>>> ff66f6e6
+from nnabla_rl.scopes import eval_scope, is_eval_scope  # noqa